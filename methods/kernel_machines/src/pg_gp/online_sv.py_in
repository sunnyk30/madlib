#!/usr/bin/env python

import plpy

# -----------------------------------------------
# Function to run the regression algorithm
# -----------------------------------------------
def svm_regression( madlib_schema, input_table, model_table, parallel, kernel_func, verbose = False, eta = 0.1, nu = 0.005, slambda = 0.05):
    """
    Executes the support vector regression algorithm.

    @param input_table Name of table/view containing the training data
    @param model_table Name of table under which we want to store the learned model 
    @param parallel A flag indicating whether the system should learn multiple models in parallel
    @param kernel_func Kernel function
    @param verbose Verbosity of reporting
    @param eta Learning rate in (0,1] (default value is 0.1)
    @param nu  Compression parameter in (0,1] associated with the fraction of training data that will become support vectors (default value is 0.005)
    @param slambda Regularisation parameter (default value is 0.2)
    
    """

    # Output error if model_table already exist
    # if __check_rel_exist(model_table):
    #    plpy.error('Table ' + model_table + ' exists; please use a different model table or drop ' + model_table + ' before calling this function.');

    # plpy.execute('drop table if exists ' + model_table);
    plpy.execute('create table ' + model_table + ' ( id text, weight float8, sv float8[] ) m4_ifdef(`GREENPLUM', `distributed randomly')'); 
    plpy.execute('create table ' + model_table + '_param ( id text, intercept float8, kernel text ) m4_ifdef(`GREENPLUM', `distributed randomly')'); 

    plpy.execute('create temp table svm_temp_result ( id text, model ' + madlib_schema + '.svm_model_rec ) m4_ifdef(`GREENPLUM', `distributed randomly')');

    if (verbose):
        plpy.info("Parameters:");
        plpy.info(" * input_table = %s" % input_table);
        plpy.info(" * model_table = " + model_table);
        plpy.info(" * parallel = " + str(parallel));
        plpy.info(" * kernel_func = " + kernel_func);
        plpy.info(" * eta = " + str(eta));
        plpy.info(" * nu = " + str(nu));
        plpy.info(" * slambda = " + str(slambda));

    if (parallel) :
        # Learning multiple models in parallel  

        # Start learning process
        sql = 'insert into svm_temp_result (select \'' + model_table + '\' || m4_ifdef(`GREENPLUM', `gp_segment_id', `0'), ' + madlib_schema + '.svm_reg_agg(ind, label,\'' + kernel_func + '\',' + str(eta) + ',' + str(nu) + ',' + str(slambda) + ') from ' + input_table + ' group by 1)';
        plpy.execute( sql);

        # Store the models learned
        plpy.execute('insert into ' + model_table + '_param select id, (model).b, \'' + kernel_func + '\' from svm_temp_result');
        numproc_t = plpy.execute('select count(distinct(m4_ifdef(`GREENPLUM', `gp_segment_id', `0'))) from ' + input_table);
        numproc = numproc_t[0]['count'];
        plpy.execute('select ' + madlib_schema + '.svm_store_model(\'svm_temp_result\', \'' + model_table + '\',\'' + model_table + '\', ' + str(numproc) + ')');     

    else :
        # Learning a single model

        # Start learning process    
        sql = 'insert into svm_temp_result (select \'' + model_table + '\', ' + madlib_schema + '.svm_reg_agg(ind, label,\'' + kernel_func + '\',' + str(eta) + ',' + str(nu) + ',' + str(slambda) + ') from ' + input_table + ')';
        plpy.execute(sql);
        # Store the model learned
        plpy.execute('insert into ' + model_table + '_param select id, (model).b, \'' + kernel_func + '\' from svm_temp_result');
        plpy.execute('select ' + madlib_schema + '.svm_store_model(\'svm_temp_result\', \'' + model_table + '\', \'' + model_table + '\')');

    # Retrieve and return the summary for each model learned    
    if parallel:
        where_cond = "position('" + model_table + "' in id) > 0 AND '" + model_table + "' <> id";
    else:
        where_cond = "id = '" + model_table + "'";

    summary = plpy.execute("select id, (model).inds, (model).cum_err, (model).epsilon, (model).b, (model).nsvs from svm_temp_result where " + where_cond);

    result = [];
    for i in range(0,summary.nrows()):
        result = result + [(model_table, summary[i]['id'], summary[i]['inds'], summary[i]['cum_err'], summary[i]['epsilon'], summary[i]['b'], summary[i]['nsvs'])];

    # Clean up temp storage of models
    plpy.execute('drop table svm_temp_result'); 

    return result;

# -----------------------------------------------
# Function to run the classification algorithm
# -----------------------------------------------
def svm_classification( madlib_schema, input_table, model_table, parallel, kernel_func, verbose=False, eta=0.1, nu=0.005):
    """
    Executes the support vector classification algorithm.

    @param input_table Name of table/view containing the training data
    @param model_table Name under which we want to store the learned model 
    @param parallel A flag indicating whether the system should learn multiple models in parallel
    @param kernel_func Kernel function
    @param verbose Verbosity of reporting
    @param eta Learning rate in (0,1] (default value is 0.1)
    @param nu Compression parameter in (0,1] associated with the fraction of training data that will become support vectors (default value is 0.005)
    
    """

    # Output error if model_table already exist
    # if __check_rel_exist(model_table):
    #    plpy.error('Table ' + model_table + ' exists; please use a different model table or drop ' + model_table + ' before calling this function.');

    # plpy.execute('drop table if exists ' + model_table);
    plpy.execute('create table ' + model_table + ' ( id text, weight float8, sv float8[] ) m4_ifdef(`GREENPLUM', `distributed randomly')'); 
    plpy.execute('create table ' + model_table + '_param ( id text, intercept float8, kernel text ) m4_ifdef(`GREENPLUM', `distributed randomly')'); 

    plpy.execute('create temp table svm_temp_result ( id text, model ' + madlib_schema + '.svm_model_rec ) m4_ifdef(`GREENPLUM', `distributed randomly')');

    if (verbose):
        plpy.info("Parameters:");
        plpy.info(" * input_table = " + input_table);
        plpy.info(" * model_table = " + model_table);
        plpy.info(" * parallel = " + str(parallel));
        plpy.info(" * eta = " + str(eta));
        plpy.info(" * nu = " + str(nu));

    if (parallel) :
        # Learning multiple models in parallel  

        # Start learning process
        sql = 'insert into svm_temp_result (select \'' + model_table + '\' || m4_ifdef(`GREENPLUM', `gp_segment_id', `0'), ' + madlib_schema + '.svm_cls_agg(ind, label,\'' + kernel_func + '\',' + str(eta) + ',' + str(nu) + ') from ' + input_table + ' group by 1)';
        plpy.execute(sql);

        # Store the models learned
        plpy.execute('insert into ' + model_table + '_param select id, (model).b, \'' + kernel_func + '\' from svm_temp_result');
        numproc_t = plpy.execute('select count(distinct(m4_ifdef(`GREENPLUM', `gp_segment_id', `0'))) from ' + input_table);
        numproc = numproc_t[0]['count'];
        plpy.execute('select ' + madlib_schema + '.svm_store_model(\'svm_temp_result\', \'' + model_table + '\',\'' + model_table + '\', ' + str(numproc) + ')');

    else :
        # Learning a single model

        # Start learning process    
        sql = 'insert into svm_temp_result (select \'' + model_table + '\', ' + madlib_schema + '.svm_cls_agg(ind, label,\'' + kernel_func + '\',' + str(eta) + ',' + str(nu) + ') from ' + input_table + ')';
        plpy.execute(sql);

        # Store the model learned
        plpy.execute('insert into ' + model_table + '_param select id, (model).b, \'' + kernel_func + '\' from svm_temp_result');
        plpy.execute('select ' + madlib_schema + '.svm_store_model(\'svm_temp_result\', \'' + model_table + '\', \'' + model_table + '\')');

    # Retrieve and return the summary for each model learned    
    if parallel:
        where_cond = "position('" + model_table + "' in id) > 0 AND '" + model_table + "' <> id";
    else:
        where_cond = "id = '" + model_table + "'";

    summary = plpy.execute("select id, (model).inds, (model).cum_err, (model).rho, (model).b, (model).nsvs from svm_temp_result where " + where_cond);

    result = [];
    for i in range(0,summary.nrows()):
        result = result + [(model_table, summary[i]['id'], summary[i]['inds'], summary[i]['cum_err'], summary[i]['rho'], summary[i]['b'], summary[i]['nsvs'])];

    # Clean up temp storage of models
    plpy.execute('drop table svm_temp_result');

    return result;

# -----------------------------------------------
# Function to run the novelty detection algorithm
# -----------------------------------------------
def svm_novelty_detection( madlib_schema, input_table, model_table, parallel, kernel_func, verbose=False, eta = 0.1, nu = 0.01):
    """
    Executes the support vector novelty detection algorithm.

    @param input_table Name of table/view containing the training data
    @param model_table Name of table under which we want to store the learned model 
    @param parallel A flag indicating whether the system should learn multiple models in parallel.
    @param kernel_func Kernel function
    @param verbose Verbosity of reporting
    @param eta Learning rate in (0,1] (default value is 0.1)
    @param nu Compression parameter in (0,1] associated with the fraction of training data that will become support vectors (default value is 0.01)
    """

    # Output error if model_table already exist
    # if __check_rel_exist(model_table):
    #    plpy.error('Table ' + model_table + ' exists; please use a different model table or drop ' + model_table + ' before calling this function.');

    # plpy.execute('drop table if exists ' + model_table);
    plpy.execute('create table ' + model_table + ' ( id text, weight float8, sv float8[] ) m4_ifdef(`GREENPLUM', `distributed randomly')'); 
    plpy.execute('create table ' + model_table + '_param ( id text, intercept float8, kernel text ) m4_ifdef(`GREENPLUM', `distributed randomly')'); 

    plpy.execute('create temp table svm_temp_result ( id text, model ' + madlib_schema + '.svm_model_rec ) m4_ifdef(`GREENPLUM', `distributed randomly')');

    if (verbose):
        plpy.info("Parameters:");
        plpy.info(" * input_table = " + input_table);
        plpy.info(" * model_table = " + model_table);
        plpy.info(" * parallel = " + str(parallel));
        plpy.info(" * eta = " + str(eta));
        plpy.info(" * nu = " + str(nu));

    if (parallel) :
        # Learning multiple models in parallel  

        # Start learning process
        sql = 'insert into svm_temp_result (select \'' + model_table + '\' || m4_ifdef(`GREENPLUM', `gp_segment_id', `0'), ' + madlib_schema + '.svm_nd_agg(ind,\'' + kernel_func + '\',' + str(eta) + ',' + str(nu) + ') from ' + input_table + ' group by 1)';
        plpy.execute(sql);

        # Store the models learned 
        plpy.execute('insert into ' + model_table + '_param select id, (model).rho * -1.0, \'' + kernel_func + '\' from svm_temp_result');
        numproc_t = plpy.execute('select count(distinct(m4_ifdef(`GREENPLUM', `gp_segment_id', `0'))) from ' + input_table);
        numproc = numproc_t[0]['count'];
        plpy.execute('select ' + madlib_schema + '.svm_store_model(\'svm_temp_result\', \'' + model_table + '\',\'' + model_table + '\', ' + str(numproc) + ')');     

    else :
        # Learning a single model

        # Start learning process    
        sql = 'insert into svm_temp_result (select \'' + model_table + '\', ' + madlib_schema + '.svm_nd_agg(ind,\'' + kernel_func + '\',' + str(eta) + ',' + str(nu) + ') from ' + input_table + ')';
        plpy.execute(sql);

        # Store the model learned 
        plpy.execute('insert into ' + model_table + '_param select id, (model).rho * -1.0, \'' + kernel_func + '\' from svm_temp_result');
        plpy.execute('select ' + madlib_schema + '.svm_store_model(\'svm_temp_result\', \'' + model_table + '\', \'' + model_table + '\')');

    # Retrieve and return the summary for each model learned    
    if parallel:
        where_cond = "position('" + model_table + "' in id) > 0 AND '" + model_table + "' <> id";
    else:
        where_cond = "id = '" + model_table + "'";

    summary = plpy.execute("select id, (model).inds, (model).rho, (model).nsvs from svm_temp_result where " + where_cond);

    result = [];
    for i in range(0,summary.nrows()):
        result = result + [(model_table, summary[i]['id'], summary[i]['inds'], summary[i]['rho'], summary[i]['nsvs'])];

    # Clean up the temp storage of models
    plpy.execute('drop table svm_temp_result');

    return result;

# ----------------------------------------------
# Function to predict the labels of a data point
# ----------------------------------------------
def svm_predict(model_table, ind):
    """
    Scores a data point using a learned support vector model.

    @param model_table The table storing the learned model to be used
    @param ind The data point to be scored
    
    """
    
    nmodels_rec = plpy.execute("select count(distinct id) from " + model_table);

    if (nmodels_rec[0]['count'] <> 1):
        plpy.error("Error in svm_predict(): the table contains an ensemble of models");

    param_t = plpy.execute("select * from " + model_table + "_param")
    intercept = param_t[0]['intercept']
    kernel_func = param_t[0]['kernel']	

    ret = plpy.execute("SELECT sum(weight * " + kernel_func + "(sv, array[" + str(ind)[1:-1] + "]::float8[])) + " + str(intercept) + " as sum FROM " + model_table);
    if (ret.nrows() == 0):
       plpy.error("Error executing svm_predict()");    

    return ret[0]['sum'];

<<<<<<< HEAD

def svm_predict_combo(model_table, ind):
=======
# ----------------------------------------------
# Function to predict the labels of a data point
# ----------------------------------------------
def svm_predict_combo( madlib_schema, model_table, ind):
>>>>>>> f8606358
    """
    Scores a data point using an ensemble of support vector models.

    @param model_table The table storing the learned model to be used
    @param ind The data point to be scored
    
    """

    nmodels_rec = plpy.execute("select count(distinct id) from " + model_table);
    nmodels = nmodels_rec[0]['count'];

    if (nmodels <= 1):
<<<<<<< HEAD
        plpy.info("MADLIB_SCHEMA.svm_predict_combo(): not an ensemble of models, will use a single prediction");
        pred = plpy.execute("select * from MADLIB_SCHEMA.svm_predict('" + model_table + "', array[" + str(ind)[1:-1] + "], '" + kernel_func + "')")
=======
        plpy.info("svm_predict_combo(): not an ensemble of models, will use a single prediction");
        pred = plpy.execute("select * from " + madlib_schema + ".svm_predict('" + model_table + "', array[" + str(ind)[1:-1] + "])")
>>>>>>> f8606358
        return [( model_table, pred[0]['svm_predict'] )]

    sumpr = 0.0;
    ret = [];

    for i in range(0,nmodels):
        param_t = plpy.execute("select * from " + model_table + "_param where id = '" + model_table + str(i) + "'")
        intercept = param_t[0]['intercept']
        kernel_func = param_t[0]['kernel']
	
        pred = plpy.execute("select sum(weight * " + kernel_func + "(sv, array[" + str(ind)[1:-1] + "])) + " + str(intercept) + " as sum from " + model_table + " where id = '" + model_table + str(i) + "'");
        if (pred.nrows() == 0):
<<<<<<< HEAD
            plpy.error("Error in MADLIB_SCHEMA.svm_predict_combo(): failed to compute prediction for model '" + model_table + str(i) + "'.");
=======
            plpy.error("svm_predict_combo(): failed to compute prediction for model '" + model_table + str(i) + "'.");
>>>>>>> f8606358

        prediction = pred[0]['sum'];
        sumpr = sumpr + prediction;
        ret = ret + [(model_table + str(i), prediction)];

    ret = ret + [('avg', sumpr/nmodels)];	
    return ret;

# ---------------------------------------------------
# Function to predict the labels of points in a table
# ---------------------------------------------------
def svm_predict_batch( input_table, data_col, id_col, model_table, output_table, parallel):
    """
    Scores the data points stored in a table using a learned support vector model.

    @param input_table Name of table/view containing the data points to be scored
    @param data_col Name of column in input_table containing the data points
    @param id_col Name of column in input_table containing (integer) identifier for data point
    @param model_table Name of learned model 
    @param output_table Name of table to store the results 
    @param parallel A flag indicating whether the system should learn multiple models in parallel
    
    """

    plpy.execute('drop table if exists ' + output_table);
    plpy.execute('create table ' + output_table + ' ( id int, prediction float8 ) m4_ifdef(`GREENPLUM', `distributed by (id)')');

    if (parallel) :
        num_models_t = plpy.execute('SELECT COUNT(DISTINCT(id)) n FROM ' + model_table + ' WHERE position(\'' + model_table + '\' in id) > 0 AND \'' + model_table + '\' <> id;');
        num_models = num_models_t[0]['n'];

        for i in range(0,num_models):
            param_t = plpy.execute('SELECT * FROM ' + model_table + '_param WHERE id = \'' + model_table + str(i) + '\'')
            intercept = param_t[0]['intercept']
            kernel_func = param_t[0]['kernel']
            sql = 'insert into ' + output_table + '(select t.' + id_col + ', sum(weight * ' + kernel_func + '(m.sv, t.' + data_col + ')) + ' + str(intercept) + ' from ' + model_table + ' m, ' + input_table + ' t where m.id = \'' + model_table + str(i) + '\' group by 1)';
            plpy.execute(sql);

    else :
        param_t = plpy.execute('SELECT * FROM ' + model_table + '_param');
        intercept = param_t[0]['intercept']
        kernel_func = param_t[0]['kernel']
        sql = 'insert into ' + output_table + '(select t.' + id_col + ', sum(weight * ' + kernel_func + '(m.sv, t.' + data_col + ')) + ' + str(intercept) + ' from ' + model_table + ' m, ' + input_table + ' t where m.id = \'' + model_table + '\' group by 1)';
        plpy.execute(sql);

    return '''Finished processing data points in %s table; results are stored in %s table. 
           ''' % (input_table,output_table)
<|MERGE_RESOLUTION|>--- conflicted
+++ resolved
@@ -258,15 +258,10 @@
 
     return ret[0]['sum'];
 
-<<<<<<< HEAD
-
-def svm_predict_combo(model_table, ind):
-=======
 # ----------------------------------------------
 # Function to predict the labels of a data point
 # ----------------------------------------------
 def svm_predict_combo( madlib_schema, model_table, ind):
->>>>>>> f8606358
     """
     Scores a data point using an ensemble of support vector models.
 
@@ -279,13 +274,8 @@
     nmodels = nmodels_rec[0]['count'];
 
     if (nmodels <= 1):
-<<<<<<< HEAD
-        plpy.info("MADLIB_SCHEMA.svm_predict_combo(): not an ensemble of models, will use a single prediction");
-        pred = plpy.execute("select * from MADLIB_SCHEMA.svm_predict('" + model_table + "', array[" + str(ind)[1:-1] + "], '" + kernel_func + "')")
-=======
         plpy.info("svm_predict_combo(): not an ensemble of models, will use a single prediction");
         pred = plpy.execute("select * from " + madlib_schema + ".svm_predict('" + model_table + "', array[" + str(ind)[1:-1] + "])")
->>>>>>> f8606358
         return [( model_table, pred[0]['svm_predict'] )]
 
     sumpr = 0.0;
@@ -298,11 +288,7 @@
 	
         pred = plpy.execute("select sum(weight * " + kernel_func + "(sv, array[" + str(ind)[1:-1] + "])) + " + str(intercept) + " as sum from " + model_table + " where id = '" + model_table + str(i) + "'");
         if (pred.nrows() == 0):
-<<<<<<< HEAD
-            plpy.error("Error in MADLIB_SCHEMA.svm_predict_combo(): failed to compute prediction for model '" + model_table + str(i) + "'.");
-=======
             plpy.error("svm_predict_combo(): failed to compute prediction for model '" + model_table + str(i) + "'.");
->>>>>>> f8606358
 
         prediction = pred[0]['sum'];
         sumpr = sumpr + prediction;
